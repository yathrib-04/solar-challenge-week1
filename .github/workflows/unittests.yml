--- conflicted
+++ resolved
@@ -30,27 +30,29 @@
     
     - name: Lint with flake8
       run: |
-<<<<<<< HEAD
-        flake8 . --count --select=E9,F63,F7,F82 --show-source --statistics
-        flake8 . --count --exit-zero --max-complexity=10 --max-line-length=127 --statistics
+- name: Lint with flake8
+  run: |
+    flake8 . --count --select=E9,F63,F7,F82 --show-source --statistics
+    flake8 . --count --exit-zero --max-complexity=10 --max-line-length=127 --statistics
+
+- name: Check formatting with black
+  run: |
+    black . --check
+
+- name: Check imports with isort
+  run: |
+    isort . --check-only
+
+- name: Run tests with coverage
+  run: |
+    pytest tests/ --cov=src --cov-report=xml
+
+- name: Run basic tests
+  run: |
+    python -m pytest tests/
+
+- name: Upload coverage to Codecov
+  uses: codecov/codecov-action@v3
+  with:
+    file: ./coverage.xml
     
-    - name: Check formatting with black
-      run: |
-        black . --check
-    
-    - name: Check imports with isort
-      run: |
-        isort . --check-only
-    
-    - name: Run tests with coverage
-      run: |
-        pytest tests/ --cov=src --cov-report=xml
-    
-    - name: Upload coverage to Codecov
-      uses: codecov/codecov-action@v3
-      with:
-        file: ./coverage.xml
-        fail_ci_if_error: true 
-=======
-python -m pytest tests/
->>>>>>> d419c50f
